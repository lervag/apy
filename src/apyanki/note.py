--- conflicted
+++ resolved
@@ -571,14 +571,10 @@
     tags: str
     fields: dict[str, str]
     markdown: bool = True
-<<<<<<< HEAD
     deck: str | None = None
     nid: str | None = None
     cid: str | None = None
-=======
-    deck: Optional[str] = None
-    latexMode: Optional[str] = None
->>>>>>> 9bbdb506
+    latexMode: str | None = None
 
     def add_to_collection(self, anki: Anki) -> Note:
         """Add note to collection
@@ -741,12 +737,9 @@
                 fields=x["fields"],
                 markdown=x["markdown"],
                 deck=x["deck"],
-<<<<<<< HEAD
                 nid=x["nid"],
                 cid=x["cid"],
-=======
                 latexMode=x["latexTranslateMode"],
->>>>>>> 9bbdb506
             )
             for x in _parse_markdown_file(filename)
         ]
@@ -769,12 +762,9 @@
         "markdown": True,
         "tags": "",
         "deck": None,
-<<<<<<< HEAD
         "nid": None,
         "cid": None,
-=======
         "latexTranslateMode": None,
->>>>>>> 9bbdb506
     }
     with open(filename, "r", encoding="utf8") as f:
         for line in f:
@@ -794,20 +784,16 @@
                     defaults["tags"] = v.replace(",", "")
                 elif k in ("markdown", "md"):
                     defaults["markdown"] = v in ("true", "yes")
-<<<<<<< HEAD
                 elif k == "nid":
                     defaults["nid"] = v
                 elif k == "cid":
                     defaults["cid"] = v
-=======
                 elif k in ("latextranslatemode", "latexmode") and v in (
                     "off",
                     "mathjax",
                     "latex",
                 ):
-                    print("latexMode!!")
                     defaults["latexTranslateMode"] = v
->>>>>>> 9bbdb506
                 else:
                     defaults[k] = v
 
