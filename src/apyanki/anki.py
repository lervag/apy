"""An Anki collection wrapper class."""

from __future__ import annotations

import os
import pickle
import re
import sqlite3
import tempfile
import time
from collections.abc import Generator, KeysView
from pathlib import Path
from types import TracebackType
from typing import TYPE_CHECKING, Any

from click import Abort
from rich.progress import Progress, SpinnerColumn, TextColumn
from rich.table import Table
from rich.text import Text

from apyanki import cards
from apyanki.config import cfg
from apyanki.console import console
from apyanki.note import Note, NoteData, markdown_file_to_notes
from apyanki.utilities import cd, choose, edit_file, suppress_stdout

if TYPE_CHECKING:
    from anki.collection import OpChangesWithCount
    from anki.models import NotetypeDict
    from anki.notes import NoteId


class Anki:
    """My Anki collection wrapper class."""

    def __init__(
        self,
        base_path: str | None = None,
        collection_db_path: str | None = None,
        profile_name: str | None = None,
        **_kwargs: dict[str, Any],
    ):
        self.modified: bool = False

        self._meta: Any = None
        self._collection_db_path: str = ""
        self._profile_name: str = profile_name or ""
        self._profile: dict[Any, Any] | None = None

        self._init_load_profile(base_path, collection_db_path)
        self._init_load_collection()
        self._init_load_config()

        with suppress_stdout():
            self.today: int = self.col.sched.today

        self.model_name_to_id: dict[str, int] = {
            m["name"]: m["id"] for m in self.col.models.all()
        }
        self.model_names: list[str] = list(self.model_name_to_id.keys())

        self.deck_name_to_id: dict[str, int] = {
            d["name"]: d["id"] for d in self.col.decks.all()
        }
        self.deck_names: KeysView[str] = self.deck_name_to_id.keys()
        self.n_decks: int = len(self.deck_names)

    def _init_load_profile(
        self, base_path_str: str | None, collection_db_path: str | None
    ) -> None:
        """Load the Anki profile from database"""
        if base_path_str is None:
            if collection_db_path:
                self._collection_db_path = str(Path(collection_db_path).absolute())
                return

            console.print("Base path is not properly set!")
            raise Abort()

        base_path = Path(base_path_str)
        db_path = base_path / "prefs21.db"

        if not db_path.exists():
            console.print("Invalid base path!")
            console.print(f"path = {base_path.absolute()}")
            raise Abort()

        # Load metadata and profiles from database
        conn = sqlite3.connect(db_path)
        try:
            res = conn.execute(
                "select cast(data as blob) from profiles where name = '_global'"
            )
            self._meta = pickle.loads(res.fetchone()[0])

            profiles = conn.execute(
                "select name, cast(data as blob) from profiles where name != '_global'"
            ).fetchall()
        finally:
            conn.close()

        profiles_dict = {name: pickle.loads(data) for name, data in profiles}

        if not self._profile_name:
            self._profile_name = self._meta.get(
                "last_loaded_profile_name", profiles[0][0]
            )

        self._collection_db_path = str(
            base_path / self._profile_name / "collection.anki2"
        )
        self._profile = profiles_dict[self._profile_name]

    def _init_load_collection(self) -> None:
        """Load the Anki collection"""
        from anki.collection import Collection
        from anki.errors import DBError

        # Save CWD (because Anki changes it)
        save_cwd = os.getcwd()

        try:
            self.col: Collection = Collection(self._collection_db_path)
        except AssertionError as error:
            console.print("Path to database is not valid!")
            console.print(f"path = {self._collection_db_path}")
            raise Abort() from error
        except DBError as error:
            console.print("Database is NA/locked!")
            raise Abort() from error

        # Restore CWD (because Anki changes it)
        os.chdir(save_cwd)

    @staticmethod
    def _init_load_config() -> None:
        """Load custom configuration"""
        from anki import latex

        # Update LaTeX commands
        # * Idea based on Anki addon #1546037973 ("Edit LaTeX build process")
        if "pngCommands" in cfg:
            latex.pngCommands = cfg["pngCommands"]
        if "svgCommands" in cfg:
            latex.svgCommands = cfg["svgCommands"]

    def __enter__(self) -> Anki:
        return self

    def __exit__(
        self,
        exc_type: type[BaseException] | None,
        exc_val: BaseException | None,
        exc_tb: TracebackType | None,
    ) -> None:
        if self.modified:
            console.print("Database was modified.")
            if self._profile is not None and self._profile["syncKey"]:
                console.print("[blue]Remember to sync!")

        self.col.close()

    def sync(self) -> None:
        """Sync collection to AnkiWeb"""
        from anki.sync import SyncAuth

        if self._profile is None:
            return

        hkey = self._profile.get("syncKey")
        if not hkey:
            return

        auth = SyncAuth(
            hkey=hkey,
            endpoint=self._profile.get("currentSyncUrl")
            or self._profile.get("customSyncUrl")
            or None,
            io_timeout_secs=self._profile.get("networkTimeout") or 30,
        )

        with Progress(
            TextColumn(
                "Syncing {task.fields[name]} [green]…[/green] {task.description}"
            ),
            SpinnerColumn(spinner_name="point", finished_text=""),
            console=console,
        ) as progress:
            t1 = progress.add_task("", total=None, name="deck")
            t2 = progress.add_task("", total=None, name="media")

            # Perform main sync
            with suppress_stdout():
                _ = self.col.sync_collection(auth, True)
            progress.update(t1, total=1, completed=1, description="[green]done!")

            # Perform media sync
            with cd(self.col.media.dir()):
                status_str = ""
                self.col.sync_media(auth)
                try:
                    while True:
                        time.sleep(0.01)
                        status = self.col.media_sync_status()
                        if p := status.progress:
                            status_str = f"{p.added}, {p.removed}, {p.checked}".lower()
                            progress.update(t2, description=f"[blue]({status_str})")
                        if not status.active:
                            break

                except Exception as error:
                    if "sync cancelled" in str(error):
                        progress.update(
                            t2,
                            total=1,
                            completed=1,
                            description="[yellow]cancelled!",
                        )
                        return
                    raise Abort() from error

                progress.update(
                    t2,
                    total=1,
                    completed=1,
                    description=f"[blue]({status_str}) [green]done!",
                )

    def check_media(self) -> None:
        """Check media (will rebuild missing LaTeX files)"""
        from anki.notes import NoteId

        with cd(self.col.media.dir()):
            with Progress(
                TextColumn("{task.description}"),
                SpinnerColumn(spinner_name="point", finished_text=""),
                console=console,
            ) as progress:
                t1 = progress.add_task("Checking media DB [green]… ", total=None)
                output = self.col.media.check()
                progress.update(
                    t1,
                    total=1,
                    completed=1,
                    description="Checking media DB [green]… done!",
                )

            if len(output.missing) + len(output.unused) == 0:
                console.print("[white]No unused or missing files found.")
                return

            for file in output.missing:
                console.print(f"[red]Missing: {file}")

            if len(output.missing) > 0 and console.confirm("Render missing LaTeX?"):
                out = self.col.media.render_all_latex()
                if out is not None:
                    nid = NoteId(out[0])
                    console.print(f"[red]Error processing note: {nid}")

                    if console.confirm("Review note?"):
                        note = Note(self, self.col.get_note(nid))
                        _ = note.review()

            for file in output.unused:
                console.print(f"[red]Unused: {file}")

            if len(output.unused) > 0 and console.confirm("Delete unused media?"):
                for file in output.unused:
                    if os.path.isfile(file):
                        os.remove(file)

    def find_notes(self, query: str) -> Generator[Note, None, None]:
        """Find notes in Collection and return Note objects"""
        return (
            Note(self, self.col.get_note(i)) for i in set(self.col.find_notes(query))
        )

    def delete_notes(self, ids: NoteId | list[NoteId]) -> None:
        """Delete notes by note ids"""
        if not isinstance(ids, list):
            ids = [ids]

        _ = self.col.remove_notes(ids)
        self.modified = True

    def get_model(self, model_name: str) -> NotetypeDict | None:
        """Get model from model name"""
        from anki.models import NotetypeId

        model_id = self.model_name_to_id.get(model_name)
        if not isinstance(model_id, int):
            return None

        return self.col.models.get(NotetypeId(model_id))

    def set_model(self, model_name: str) -> NotetypeDict:
        """Set current model based on model name"""
        current = self.col.models.current(for_deck=False)
        if current["name"] == model_name:
            return current

        model = self.get_model(model_name)
        if model is None:
            console.print(f'Model "{model_name}" was not recognized!')
            raise Abort()

        self.col.models.set_current(model)
        return model

    def rename_model(self, old_model_name: str, new_model_name: str) -> None:
        """Rename a model"""
        model = self.get_model(old_model_name)
        if not model:
            console.print("Can't rename model!")
            console.print(f"No such model: {old_model_name}")
            raise Abort()

        # Change the name
        model["name"] = new_model_name

        # Update local storage
        self.model_name_to_id = {m["name"]: m["id"] for m in self.col.models.all()}
        self.model_names = list(self.model_name_to_id.keys())

        # Save changes
        _ = self.col.models.update_dict(model)
        self.modified = True

    def list_tags(self, sort_by_count: bool = False) -> None:
        """List all tags"""
        table = Table(show_edge=False, box=None, header_style="bold white")
        table.add_column("tag", style="cyan")
        table.add_column("notes", style="magenta", justify="right")

        if sort_by_count:

            def sorter(x: tuple[str, int]) -> str | int:
                return x[1]
        else:

            def sorter(x: tuple[str, int]) -> str | int:
                return x[0]

        tags = [(t, len(self.col.find_notes(f"tag:{t}"))) for t in self.col.tags.all()]
        for tag, n in sorted(tags, key=sorter):
            table.add_row(tag, str(n))

        console.print(table)

    def change_tags(self, query: str, tags: str, add: bool = True) -> None:
        """Add/Remove tags from notes that match query"""
        note_ids = self.col.find_notes(query)
        if add:
            _ = self.col.tags.bulk_add(note_ids, tags)
        else:
            _ = self.col.tags.bulk_remove(note_ids, tags)

        self.modified = True

    def purge_unused_tags(self) -> OpChangesWithCount:
        """Purge all unused tags"""
        return self.col.tags.clear_unused_tags()

    def edit_model_css(self, model_name: str) -> None:
        """Edit the CSS part of a given model."""
        model = self.get_model(model_name)
        if not model:
            console.print(f"Could not find model: {model_name}!")
            return

        with tempfile.NamedTemporaryFile(
            mode="w+", prefix="_apy_edit_", suffix=".css", delete=False
        ) as tf:
            _ = tf.write(model["css"])
            tf.flush()

            retcode = edit_file(tf.name)
            if retcode != 0:
                console.print(f"Editor return with exit code {retcode}!")
                return

            with open(tf.name, "r", encoding="utf8") as f:
                new_content = f.read()

        if model["css"] != new_content:
            model["css"] = new_content
            self.col.models.save(model, templates=True)
            self.modified = True

    def list_notes(self, query: str) -> None:
        """List notes that match a query"""
        for note in self.find_notes(query):
            cards.print_question(note.n.cards()[0])

    def list_cards(self, query: str, opts_display: dict[str, bool]) -> None:
        """List cards that match a query"""
        width = console.width - 1
        if opts_display.get("show_cid", False):
            width -= 15
        if opts_display.get("show_due", False):
            width -= 6
        if opts_display.get("show_type", False):
            width -= 9
        if opts_display.get("show_ease", False):
            width -= 5
        if opts_display.get("show_lapses", False):
            width -= 5
        if opts_display.get("show_model", False):
            width -= 25
        if opts_display.get("show_answer", False):
            width //= 2
            width -= 1

        table = Table(box=None, header_style="bold white")
        table.add_column("question")
        if opts_display.get("show_answer", False):
            table.add_column("answer")
        if opts_display.get("show_cid", False):
            table.add_column("cid", min_width=13)
        if opts_display.get("show_due", False):
            table.add_column("due", min_width=4)
        if opts_display.get("show_type", False):
            table.add_column("type", min_width=8)
        if opts_display.get("show_ease", False):
            table.add_column("ease", min_width=3)
        if opts_display.get("show_lapses", False):
            table.add_column("lapses", min_width=3)
        if opts_display.get("show_model", False):
            table.add_column("model", min_width=10)

        for cid in self.col.find_cards(query):
            card = self.col.get_card(cid)
            row: list[str | Text] = [
                cards.card_field_to_text(card.question(), max_width=width)
            ]
            if opts_display.get("show_answer", False):
                row += [cards.card_field_to_text(card.answer(), max_width=width)]
            if opts_display.get("show_cid", False):
                row += [str(card.id)]
            if opts_display.get("show_due", False):
                row += [str(card.due)]
            if opts_display.get("show_type", False):
                card_type = ["new", "learning", "review", "relearning"][int(card.type)]
                row += [card_type]
            if opts_display.get("show_ease", False):
                row += [str(int(card.factor / 10))]
            if opts_display.get("show_lapses", False):
                row += [str(card.lapses)]
            if opts_display.get("show_model", False):
                row += [card.note_type()["name"]]
            table.add_row(*row)

        console.print(table)

    def add_notes_with_editor(
        self,
        tags: str = "",
        model_name: str | None = None,
        deck_name: str | None = None,
        template: Note | None = None,
    ) -> list[Note]:
        """Add new notes to collection with editor"""
        if template:
            input_string = str(template)
        else:
            if model_name is None or model_name.lower() == "ask":
                model_name = choose(sorted(self.model_names), "Choose model:")

            if deck_name is None:
                deck_name = self.col.decks.current()["name"]
            elif deck_name.lower() == "ask":
                deck_name = choose(sorted(self.deck_names), "Choose deck:")

            input_strings = [f"model: {model_name}"]

            if self.n_decks > 1:
                input_strings += [f"deck: {deck_name}"]

            input_strings += [f"tags: {tags}"]

            if model_name not in cfg["markdown_models"]:
                input_strings += ["markdown: false"]

            input_strings += ["\n# Note\n"]

            model = self.set_model(model_name)
            input_strings += [
                x
                for y in [[f"## {field['name']}", ""] for field in model["flds"]]
                for x in y
            ]

            input_string = "\n".join(input_strings) + "\n"

        with tempfile.NamedTemporaryFile(
            mode="w+", prefix="apy_note_", suffix=".md", delete=False
        ) as tf:
            _ = tf.write(input_string)
            tf.flush()
            retcode = edit_file(tf.name)

            if retcode != 0:
                console.print(f"Editor return with exit code {retcode}!")
                return []

            return self.add_notes_from_file(tf.name)

    def add_notes_from_file(
        self,
        filename: str,
        tags: str = "",
        deck: str | None = None,
        update_file: bool = False,
    ) -> list[Note]:
        """Add new notes to collection from Markdown file

        Args:
            filename: Path to the markdown file containing notes
            tags: Additional tags to add to the notes
            deck: Default deck for notes without a deck specified
            update_file: If True, update the original file with note IDs

        Returns:
            List of notes that were added
        """
        # Reuse update_notes_from_file since it handles both adding new notes and updating existing ones
        # For add_notes_from_file, we're essentially just adding new notes
        return self.update_notes_from_file(filename, tags, deck, update_file)

    def update_notes_from_file(
        self,
        filename: str,
        tags: str = "",
        deck: str | None = None,
        update_file: bool = False,
    ) -> list[Note]:
        """Update existing notes or add new notes from Markdown file

        This function looks for nid: or cid: headers in the file to determine
        if a note should be updated rather than added.

        Args:
            filename: Path to the markdown file containing notes
            tags: Additional tags to add to the notes
            deck: Default deck for notes without a deck specified
            update_file: If True, update the original file with note IDs

        Returns:
            List of notes that were updated or added
        """
        with open(filename, "r", encoding="utf-8") as f:
            original_content = f.read()

        notes_data = markdown_file_to_notes(filename)
        updated_notes: list[Note] = []

        # Track if any notes were added that need IDs
        needs_update = False

        for note_data in notes_data:
            if tags:
                note_data.tags = f"{tags} {note_data.tags}"

            if deck and not note_data.deck:
                note_data.deck = deck

            # Check if this note already has an ID
            had_id = bool(note_data.nid)

            note = note_data.update_or_add_to_collection(self)
            updated_notes.append(note)

            # Mark for file update if this was a new note without an ID
            if not had_id and update_file:
                needs_update = True

        # Update the original file with note IDs if requested
        if update_file and needs_update:
            self._update_file_with_note_ids(filename, original_content, updated_notes)

        return updated_notes

    def _update_file_with_note_ids(
        self, filename: str, content: str, notes: list[Note]
    ) -> None:
        """Update the original markdown file with note IDs

        This function adds nid: headers to notes in the file that don't have them.

        Args:
            filename: Path to the markdown file
            content: Original content of the file
            notes: List of notes that were added/updated
        """
        # Find all '# Note' or similar headers in the file
        note_headers = re.finditer(r"^# .*$", content, re.MULTILINE)
        note_positions = [match.start() for match in note_headers]

        if not note_positions:
            return  # No notes found in file

        # Add an extra position at the end to simplify boundary handling
        note_positions.append(len(content))

        # Extract each note's section and check if it needs to be updated
        updated_content: list[str] = []
        for i in range(len(note_positions) - 1):
            start = note_positions[i]
            end = note_positions[i + 1]

            # Get the section for this note
            section = content[start:end]

            # Check if this section already has an nid
            if re.search(r"^nid:", section, re.MULTILINE):
                # Already has an ID, keep as is
                updated_content.append(section)
            else:
                # No ID, add the note ID from our updated notes
                # We need to find where to insert the ID line (after model, tags, etc.)
                lines = section.split("\n")

                # Find a good position to insert the ID (after model, tags, deck)
                insert_pos = 1  # Default: after the first line (the title)
                for j, line in enumerate(lines[1:], 1):
                    # Look for model:, tags:, deck: lines
                    if re.match(r"^(model|tag[s]?|deck|markdown|md):", line):
                        insert_pos = j + 1  # Insert after this line

                # If we have a note ID for this position, insert it
                if i < len(notes):
                    note_id = notes[i].n.id
                    lines.insert(insert_pos, f"nid: {note_id}")
                    updated_content.append("\n".join(lines))
                else:
                    # Couldn't match this section to a note, keep unchanged
                    updated_content.append(section)

        # Write back the updated content
        with open(filename, "w", encoding="utf-8") as f:
            _ = f.write("".join(updated_content))

    def add_notes_from_list(
        self,
        parsed_notes: list[NoteData],
        tags: str = "",
        deck: str | None = None,
    ) -> list[Note]:
        """Add new notes to collection from note list (from parsed file)"""
        notes: list[Note] = []
        for note in parsed_notes:
            if note.deck is None:
                note.deck = deck
            note.tags = f"{tags} {note.tags}"
            notes.append(note.add_to_collection(self))

        return notes

    def add_notes_single(
        self,
        field_values: list[str],
        markdown: bool,
        tags: str = "",
<<<<<<< HEAD
        model_name_in: str | None = None,
        deck: str | None = None,
=======
        model_name_in: Optional[str] = None,
        deck: Optional[str] = None,
        latexTranslateMode: Optional[str] = None,
>>>>>>> 9bbdb506
    ) -> Note:
        """Add new note to collection from args"""
        model_name: str
        if model_name_in:
            model = self.set_model(model_name_in)
            model_name = model_name_in
        else:
            model = self.col.models.current(for_deck=False)
            model_name = model["name"]

        field_names: list[str] = [field["name"] for field in model["flds"]]
        fields = dict(zip(field_names, field_values))

        new_note = NoteData(model_name, tags, fields, markdown, deck)
        return new_note.add_to_collection(self)<|MERGE_RESOLUTION|>--- conflicted
+++ resolved
@@ -662,14 +662,9 @@
         field_values: list[str],
         markdown: bool,
         tags: str = "",
-<<<<<<< HEAD
         model_name_in: str | None = None,
         deck: str | None = None,
-=======
-        model_name_in: Optional[str] = None,
-        deck: Optional[str] = None,
-        latexTranslateMode: Optional[str] = None,
->>>>>>> 9bbdb506
+        latexTranslateMode: str | None = None,
     ) -> Note:
         """Add new note to collection from args"""
         model_name: str
